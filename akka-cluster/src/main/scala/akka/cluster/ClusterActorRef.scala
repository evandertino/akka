--- conflicted
+++ resolved
@@ -4,14 +4,12 @@
 package akka.cluster
 
 import akka.actor._
-import akka.dispatch._
 import akka.util._
 import ReflectiveAccess._
 import akka.dispatch.Future
 
 import java.net.InetSocketAddress
 import java.util.concurrent.atomic.AtomicReference
-import java.util.{ Map ⇒ JMap }
 
 import com.eaio.uuid.UUID
 import collection.immutable.Map
@@ -24,19 +22,11 @@
  *
  * @author <a href="http://jonasboner.com">Jonas Bon&#233;r</a>
  */
-<<<<<<< HEAD
 class ClusterActorRef private[akka] (inetSocketAddresses: Array[Tuple2[UUID, InetSocketAddress]],
                                      val address: String,
                                      _timeout: Long)
-  extends ActorRef with ScalaActorRef {
-  this: Router.Router ⇒
-=======
-class ClusterActorRef private[akka](inetSocketAddresses: Array[Tuple2[UUID, InetSocketAddress]],
-                                    val address: String,
-                                    _timeout: Long)
   extends UnsupportedActorRef with ScalaActorRef {
   this: Router ⇒
->>>>>>> 0fcc35d4
   timeout = _timeout
 
   private[akka] val inetSocketAddressToActorRefMap = new AtomicReference[Map[InetSocketAddress, ActorRef]](
