--- conflicted
+++ resolved
@@ -48,14 +48,9 @@
 
       URLClassLoader.newInstance(
         allJars.toArray.asInstanceOf[Array[URL]],
-<<<<<<< HEAD
-        ClassLoader.getSystemClassLoader)
-    } else getClass.getClassLoader)
-=======
         Thread.currentThread.getContextClassLoader)
         //parentClassLoader)
     } else Thread.currentThread.getContextClassLoader)
->>>>>>> 8230e2c5
   }
 
   abstract override def onLoad = {
