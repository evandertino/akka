--- conflicted
+++ resolved
@@ -22,6 +22,7 @@
 import akka.event.Logging
 import akka.remote.RemoteProtocol.AkkaRemoteProtocol
 import akka.remote.{ RemoteTransportException, RemoteTransport, RemoteActorRefProvider, RemoteActorRef, RemoteServerStarted }
+import scala.util.control.NonFatal
 import akka.actor.{ ExtendedActorSystem, Address, ActorRef }
 import com.google.protobuf.MessageLite
 
@@ -73,13 +74,8 @@
      * Construct a default protocol stack, excluding the “head” handler (i.e. the one which
      * actually dispatches the received messages to the local target actors).
      */
-<<<<<<< HEAD
-    def defaultStack(withTimeout: Boolean, isClient: Boolean): Seq[ChannelHandler] =
+    def defaultStack(withTimeout: Boolean, isClient: Boolean): immutable.Seq[ChannelHandler] =
       (if (settings.EnableSSL) List(NettySSLSupport(settings.SslSettings, NettyRemoteTransport.this.log, isClient)) else Nil) :::
-=======
-    def defaultStack(withTimeout: Boolean, isClient: Boolean): immutable.Seq[ChannelHandler] =
-      (if (settings.EnableSSL) List(NettySSLSupport(settings, NettyRemoteTransport.this.log, isClient)) else Nil) :::
->>>>>>> 6a348e3c
         (if (withTimeout) List(timeout) else Nil) :::
         msgFormat :::
         authenticator :::
